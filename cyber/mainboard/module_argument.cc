/******************************************************************************
 * Copyright 2018 The Apollo Authors. All Rights Reserved.
 *
 * Licensed under the Apache License, Version 2.0 (the "License");
 * you may not use this file except in compliance with the License.
 * You may obtain a copy of the License at
 *
 * http://www.apache.org/licenses/LICENSE-2.0
 *
 * Unless required by applicable law or agreed to in writing, software
 * distributed under the License is distributed on an "AS IS" BASIS,
 * WITHOUT WARRANTIES OR CONDITIONS OF ANY KIND, either express or implied.
 * See the License for the specific language governing permissions and
 * limitations under the License.
 *****************************************************************************/

#include "cyber/mainboard/module_argument.h"

#include <getopt.h>
#include <libgen.h>

#if __has_include("gperftools/profiler.h")
#include "gperftools/profiler.h"
#endif

using apollo::cyber::common::GlobalData;

namespace apollo {
namespace cyber {
namespace mainboard {

void ModuleArgument::DisplayUsage() {
  AINFO << "Usage: \n    " << binary_name_ << " [OPTION]...\n"
        << "Description: \n"
        << "    -h, --help: help information \n"
        << "    -d, --dag_conf=CONFIG_FILE: module dag config file\n"
        << "    -p, --process_group=process_group: the process "
           "namespace for running this module, default in manager process\n"
        << "    -s, --sched_name=sched_name: sched policy "
           "conf for hole process, sched_name should be conf in cyber.pb.conf\n"
        << "    --plugin=plugin_description_file_path: the description file of "
           "plugin\n"
        << "    --disable_plugin_autoload : default enable autoload "
<<<<<<< HEAD
           "mode of plugins, use disable_plugin_autoload to ingore autoload\n"
        << "    -c, --cpuprofile: enable gperftools cpu profile\n"
        << "    -o, --profile_filename=filename: the filename to dump the "
            "profile to, default value is ${process_group}_cpu.prof. Only work "
            "with -c option\n"
        << "    -H, --heapprofile: enable gperftools heap profile\n"
        << "    -O, --heapprofile_filename=filename: the filename to dump the "
            "profile to, default value is ${process_group}_mem.prof. Only work "
            "with -c option\n"
=======
           "mode of plugins, use disable_plugin_autoload to ignore autoload\n"
>>>>>>> 467b8c13
        << "Example:\n"
        << "    " << binary_name_ << " -h\n"
        << "    " << binary_name_ << " -d dag_conf_file1 -d dag_conf_file2 "
        << "-p process_group -s sched_name\n"
        << "    " << binary_name_ << " --plugin plugin_xml_conf -d dag_conf ";
}

void ModuleArgument::ParseArgument(const int argc, char* const argv[]) {
  binary_name_ = std::string(basename(argv[0]));
  GetOptions(argc, argv);

  if (process_group_.empty()) {
    process_group_ = DEFAULT_process_group_;
  }

  if (sched_name_.empty()) {
    sched_name_ = DEFAULT_sched_name_;
  }

  if (enable_cpuprofile_ && profile_filename_.empty()) {
    profile_filename_ = process_group_ + std::string("_cpu.prof");
  }

  if (enable_heapprofile_ && heapprofile_filename_.empty()) {
    heapprofile_filename_ = process_group_ + std::string("_mem.prof");
  }

  GlobalData::Instance()->SetProcessGroup(process_group_);
  GlobalData::Instance()->SetSchedName(sched_name_);
  AINFO << "binary_name_ is " << binary_name_ << ", process_group_ is "
        << process_group_ << ", has " << dag_conf_list_.size() << " dag conf";
  for (std::string& dag : dag_conf_list_) {
    AINFO << "dag_conf: " << dag;
  }
}

void ModuleArgument::GetOptions(const int argc, char* const argv[]) {
  opterr = 0;  // extern int opterr
  int long_index = 0;
  const std::string short_opts = "hd:p:s:co:HO:";
  static const struct option long_opts[] = {
      {"help", no_argument, nullptr, 'h'},
      {"dag_conf", required_argument, nullptr, 'd'},
      {"process_name", required_argument, nullptr, 'p'},
      {"sched_name", required_argument, nullptr, 's'},
      {"plugin", required_argument, nullptr, ARGS_OPT_CODE_PLUGIN},
      {"disable_plugin_autoload", no_argument, nullptr,
       ARGS_OPT_CODE_DISABLE_PLUGIN_AUTOLOAD},
      {"cpuprofile", no_argument, nullptr, 'c'},
      {"profile_filename", required_argument, nullptr, 'o'},
      {"heapprofile", no_argument, nullptr, 'H'},
      {"heapprofile_filename", required_argument, nullptr, 'O'},
      {NULL, no_argument, nullptr, 0}};

  // log command for info
  std::string cmd("");
  for (int i = 0; i < argc; ++i) {
    cmd += argv[i];
    cmd += " ";
  }
  AINFO << "command: " << cmd;

  if (1 == argc) {
    DisplayUsage();
    exit(0);
  }

  do {
    int opt =
        getopt_long(argc, argv, short_opts.c_str(), long_opts, &long_index);
    if (opt == -1) {
      break;
    }
    switch (opt) {
      case 'd':
        dag_conf_list_.emplace_back(std::string(optarg));
        for (int i = optind; i < argc; i++) {
          if (*argv[i] != '-') {
            dag_conf_list_.emplace_back(std::string(argv[i]));
          } else {
            break;
          }
        }
        break;
      case 'p':
        process_group_ = std::string(optarg);
        break;
      case 's':
        sched_name_ = std::string(optarg);
        break;
      case ARGS_OPT_CODE_PLUGIN:
        plugin_description_list_.emplace_back(std::string(optarg));
        break;
      case ARGS_OPT_CODE_DISABLE_PLUGIN_AUTOLOAD:
          disable_plugin_autoload_ = true;
        break;
      case 'c':
#ifndef BASE_PROFILER_H_
        AWARN << "gperftools not installed, ignore perf parameters";
#endif
        enable_cpuprofile_ = true;
        break;
      case 'o':
        profile_filename_ = std::string(optarg);
        break;
      case 'H':
#ifndef BASE_PROFILER_H_
        AWARN << "gperftools not installed, ignore perf parameters";
#endif
        enable_heapprofile_ = true;
        break;
      case 'O':
        heapprofile_filename_ = std::string(optarg);
        break;
      case 'h':
        DisplayUsage();
        exit(0);
      default:
        break;
    }
  } while (true);

  if (optind < argc) {
    AINFO << "Found non-option ARGV-element \"" << argv[optind++] << "\"";
    DisplayUsage();
    exit(1);
  }

  if (dag_conf_list_.empty()) {
    AINFO << "-d parameter must be specified";
    DisplayUsage();
    exit(1);
  }
}

}  // namespace mainboard
}  // namespace cyber
}  // namespace apollo<|MERGE_RESOLUTION|>--- conflicted
+++ resolved
@@ -41,19 +41,15 @@
         << "    --plugin=plugin_description_file_path: the description file of "
            "plugin\n"
         << "    --disable_plugin_autoload : default enable autoload "
-<<<<<<< HEAD
            "mode of plugins, use disable_plugin_autoload to ingore autoload\n"
         << "    -c, --cpuprofile: enable gperftools cpu profile\n"
         << "    -o, --profile_filename=filename: the filename to dump the "
-            "profile to, default value is ${process_group}_cpu.prof. Only work "
-            "with -c option\n"
+           "profile to, default value is ${process_group}_cpu.prof. Only work "
+           "with -c option\n"
         << "    -H, --heapprofile: enable gperftools heap profile\n"
         << "    -O, --heapprofile_filename=filename: the filename to dump the "
-            "profile to, default value is ${process_group}_mem.prof. Only work "
-            "with -c option\n"
-=======
-           "mode of plugins, use disable_plugin_autoload to ignore autoload\n"
->>>>>>> 467b8c13
+           "profile to, default value is ${process_group}_mem.prof. Only work "
+           "with -c option\n"
         << "Example:\n"
         << "    " << binary_name_ << " -h\n"
         << "    " << binary_name_ << " -d dag_conf_file1 -d dag_conf_file2 "
@@ -148,7 +144,7 @@
         plugin_description_list_.emplace_back(std::string(optarg));
         break;
       case ARGS_OPT_CODE_DISABLE_PLUGIN_AUTOLOAD:
-          disable_plugin_autoload_ = true;
+        disable_plugin_autoload_ = true;
         break;
       case 'c':
 #ifndef BASE_PROFILER_H_
