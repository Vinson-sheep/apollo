--- conflicted
+++ resolved
@@ -50,13 +50,9 @@
 _DEFAULT_CUDA_VERSION = '10'
 _DEFAULT_CUDNN_VERSION = '7'
 _DEFAULT_TENSORRT_VERSION = '7'
-<<<<<<< HEAD
+_DEFAULT_MIGRAPHX_VERSION = '2'
 _DEFAULT_CUDA_COMPUTE_CAPABILITIES = '3.7,5.2,6.0,6.1,7.0,7.2,7.5,8.6,8.7'
-=======
-_DEFAULT_MIGRAPHX_VERSION = '2'
-_DEFAULT_CUDA_COMPUTE_CAPABILITIES = '3.7,5.2,6.0,6.1,7.0,7.2,7.5'
 _DEFAULT_ROCM_COMPUTE_CAPABILITIES = 'gfx900,gfx906'
->>>>>>> a3c851fc
 _DEFAULT_PYTHON_LIB_PATH = '/usr/lib/python3/dist-packages'
 
 _DEFAULT_PROMPT_ASK_ATTEMPTS = 3
@@ -70,6 +66,7 @@
 _APOLLO_DOCKER_STAGE = "dev"
 
 _INTERACTIVE_MODE = True
+
 
 class color:
     GREEN = '\033[32m'
@@ -78,9 +75,11 @@
     YELLOW = '\033[33m'
     NO_COLOR = '\033[0m'
 
+
 _INFO = '[' + color.BLUE + 'INFO' + color.NO_COLOR + '] '
 _WARNING = color.YELLOW + '[WARNING] ' + color.NO_COLOR
 _ERROR = '[' + color.RED + 'ERROR' + color.NO_COLOR + '] '
+
 
 class UserInputError(Exception):
     pass
@@ -156,8 +155,8 @@
 def write_build_var_to_bazelrc(bazel_config_name, option_name):
     # TODO(build): Migrate all users of configure.py to use --config Bazel
     # options and not to set build configs through environment variables.
-    write_to_bazelrc('build:%s --define %s=true' % (bazel_config_name,
-                                                    option_name))
+    write_to_bazelrc('build:%s --define %s=true' %
+                     (bazel_config_name, option_name))
 
 
 def run_shell(cmd, allow_non_zero=False, stderr=None):
@@ -180,12 +179,11 @@
         python_paths = environ_cp.get('PYTHONPATH').split(':')
     try:
         stderr = open(os.devnull, 'wb')
-        library_paths = run_shell(
-            [
-                python_bin_path, '-c',
-                'import site; print("\\n".join(site.getsitepackages()))'
-            ],
-            stderr=stderr).split('\n')
+        library_paths = run_shell([
+            python_bin_path, '-c',
+            'import site; print("\\n".join(site.getsitepackages()))'
+        ],
+                                  stderr=stderr).split('\n')
     except subprocess.CalledProcessError:
         library_paths = [
             run_shell([
@@ -243,8 +241,8 @@
     # Get PYTHON_BIN_PATH, default is the current running python.
     python_bin_path = sys.executable
     if not os.path.exists(python_bin_path):
-        print((_ERROR + 'Invalid python path: {} cannot be found.').format(
-            python_bin_path))
+        print((_ERROR + 'Invalid python path: {} cannot be found.'
+               ).format(python_bin_path))
         sys.exit(1)
     if not os.path.isfile(python_bin_path) or not os.access(
             python_bin_path, os.X_OK):
@@ -252,7 +250,8 @@
         sys.exit(1)
     python_major_version = get_python_major_version(python_bin_path)
     if python_major_version != '3':
-        print(_ERROR + 'Python 2 was retired on April 2020. Use Python 3 instead.')
+        print(_ERROR +
+              'Python 2 was retired on April 2020. Use Python 3 instead.')
         sys.exit(1)
 
     environ_cp['PYTHON_BIN_PATH'] = python_bin_path
@@ -260,7 +259,8 @@
     python_lib_path = environ_cp.get('PYTHON_LIB_PATH')
     if not python_lib_path:
         python_lib_paths = get_python_path(environ_cp, python_bin_path)
-        print(_INFO + ('Found possible ' + color.GREEN + 'Python' + color.NO_COLOR + ' library paths:\n       %s') %
+        print(_INFO + ('Found possible ' + color.GREEN + 'Python' +
+                       color.NO_COLOR + ' library paths:\n       %s') %
               '\n       '.join(python_lib_paths))
         if _DEFAULT_PYTHON_LIB_PATH in python_lib_paths:
             default_python_lib_path = _DEFAULT_PYTHON_LIB_PATH
@@ -298,16 +298,17 @@
                 python_bin_path, os.X_OK):
             break
         elif not os.path.exists(python_bin_path):
-            print((_ERROR + 'Invalid python path: {} cannot be found.').format(
-                python_bin_path))
+            print((_ERROR + 'Invalid python path: {} cannot be found.'
+                   ).format(python_bin_path))
         else:
-            print((_ERROR + '{} is not executable.  Is it the python binary?').format(
-                python_bin_path))
+            print((_ERROR + '{} is not executable.  Is it the python binary?'
+                   ).format(python_bin_path))
         environ_cp['PYTHON_BIN_PATH'] = ''
 
     python_major_version = get_python_major_version(python_bin_path)
     if python_major_version != '3':
-        print(_ERROR + 'Python 2 was Retired on April 2020. Use Python 3 instead.')
+        print(_ERROR +
+              'Python 2 was Retired on April 2020. Use Python 3 instead.')
         sys.exit(1)
 
     # Get PYTHON_LIB_PATH
@@ -469,8 +470,9 @@
         sys.exit(0)
 
     stderr = open(os.devnull, 'wb')
-    curr_version = run_shell(
-        ['bazel', '--version'], allow_non_zero=True, stderr=stderr)
+    curr_version = run_shell(['bazel', '--version'],
+                             allow_non_zero=True,
+                             stderr=stderr)
     if curr_version.startswith('bazel '):
         curr_version = curr_version.split('bazel ')[1]
 
@@ -479,14 +481,20 @@
 
     # Check if current bazel version can be detected properly.
     if not curr_version_int:
-        print(_WARNING + 'Current bazel installation is not a release version.')
-        print('          Make sure you are running at least bazel %s' % min_version)
+        print(_WARNING +
+              'Current bazel installation is not a release version.')
+        print('          Make sure you are running at least bazel %s' %
+              min_version)
         return curr_version
 
-    print((_INFO + 'You have ' + color.GREEN + 'bazel %s' + color.NO_COLOR + ' installed.') % curr_version)
+    print((_INFO + 'You have ' + color.GREEN + 'bazel %s' + color.NO_COLOR +
+           ' installed.') % curr_version)
 
     if curr_version_int < min_version_int:
-        print((_ERROR + 'Please upgrade your bazel installation to version %s or higher') % min_version)
+        print(
+            (_ERROR +
+             'Please upgrade your bazel installation to version %s or higher')
+            % min_version)
         sys.exit(1)
     return curr_version
 
@@ -600,7 +608,8 @@
             environ_cp,
             var_name='GCC_HOST_COMPILER_PATH',
             var_default=default_gcc_host_compiler_path,
-            ask_for_var='Please specify which gcc should be used by nvcc as the host compiler.',
+            ask_for_var=
+            'Please specify which gcc should be used by nvcc as the host compiler.',
             check_success=os.path.exists,
             resolve_symlinks=True,
             error_msg=_ERROR + 'Invalid gcc path. %s cannot be found.',
@@ -638,8 +647,9 @@
     ask_cuda_paths = (
         'Please specify the comma-separated list of base paths to look for CUDA '
         'libraries and headers. [Leave empty to use the default]: ')
-    tf_cuda_paths = get_from_env_or_user_or_default(
-        environ_cp, 'TF_CUDA_PATHS', ask_cuda_paths, '')
+    tf_cuda_paths = get_from_env_or_user_or_default(environ_cp,
+                                                    'TF_CUDA_PATHS',
+                                                    ask_cuda_paths, '')
     if tf_cuda_paths:
         environ_cp['TF_CUDA_PATHS'] = tf_cuda_paths
 
@@ -649,8 +659,10 @@
     ask_cuda_version = (
         'Please specify the CUDA SDK version you want to use. '
         '[Leave empty to default to CUDA %s]: ') % _DEFAULT_CUDA_VERSION
-    tf_cuda_version = get_from_env_or_user_or_default(
-        environ_cp, 'TF_CUDA_VERSION', ask_cuda_version, _DEFAULT_CUDA_VERSION)
+    tf_cuda_version = get_from_env_or_user_or_default(environ_cp,
+                                                      'TF_CUDA_VERSION',
+                                                      ask_cuda_version,
+                                                      _DEFAULT_CUDA_VERSION)
     environ_cp['TF_CUDA_VERSION'] = tf_cuda_version
 
 
@@ -659,9 +671,10 @@
     ask_cudnn_version = (
         'Please specify the cuDNN version you want to use. '
         '[Leave empty to default to cuDNN %s]: ') % _DEFAULT_CUDNN_VERSION
-    tf_cudnn_version = get_from_env_or_user_or_default(
-        environ_cp, 'TF_CUDNN_VERSION', ask_cudnn_version,
-        _DEFAULT_CUDNN_VERSION)
+    tf_cudnn_version = get_from_env_or_user_or_default(environ_cp,
+                                                       'TF_CUDNN_VERSION',
+                                                       ask_cudnn_version,
+                                                       _DEFAULT_CUDNN_VERSION)
     environ_cp['TF_CUDNN_VERSION'] = tf_cudnn_version
 
 
@@ -730,10 +743,10 @@
         return
 
     ask_nccl_version = (
-        'Please specify the locally installed NCCL version you want to use. '
-    )
-    tf_nccl_version = get_from_env_or_user_or_default(
-        environ_cp, 'TF_NCCL_VERSION', ask_nccl_version, '')
+        'Please specify the locally installed NCCL version you want to use. ')
+    tf_nccl_version = get_from_env_or_user_or_default(environ_cp,
+                                                      'TF_NCCL_VERSION',
+                                                      ask_nccl_version, '')
     environ_cp['TF_NCCL_VERSION'] = tf_nccl_version
 
 
@@ -746,8 +759,8 @@
     Returns:
       string of native cuda compute capabilities, separated by comma.
     """
-    device_query_bin = os.path.join(
-        environ_cp.get('CUDA_TOOLKIT_PATH'), 'extras/demo_suite/deviceQuery')
+    device_query_bin = os.path.join(environ_cp.get('CUDA_TOOLKIT_PATH'),
+                                    'extras/demo_suite/deviceQuery')
     if os.path.isfile(device_query_bin) and os.access(device_query_bin,
                                                       os.X_OK):
         try:
@@ -772,8 +785,8 @@
       string of native rocm compute capabilities , separated by comma.
       (e.g. "gfx000,gfx906")
     """
-    device_query_bin = os.path.join(
-        environ_cp.get('ROCM_TOOLKIT_PATH'), 'bin/rocm_agent_enumerator')
+    device_query_bin = os.path.join(environ_cp.get('ROCM_TOOLKIT_PATH'),
+                                    'bin/rocm_agent_enumerator')
     if os.path.isfile(device_query_bin) and os.access(device_query_bin,
                                                       os.X_OK):
         try:
@@ -797,7 +810,8 @@
         else:
             tf_cuda_compute_capabilities = _DEFAULT_CUDA_COMPUTE_CAPABILITIES
         # Set TF_CUDA_COMPUTE_CAPABILITIES
-        environ_cp['TF_CUDA_COMPUTE_CAPABILITIES'] = tf_cuda_compute_capabilities
+        environ_cp[
+            'TF_CUDA_COMPUTE_CAPABILITIES'] = tf_cuda_compute_capabilities
         write_action_env_to_bazelrc('TF_CUDA_COMPUTE_CAPABILITIES',
                                     tf_cuda_compute_capabilities)
         return
@@ -834,13 +848,17 @@
         for compute_capability in tf_cuda_compute_capabilities.split(','):
             m = re.match('[0-9]+.[0-9]+', compute_capability)
             if not m:
-                print((_ERROR + 'Invalid compute capability: %s') % compute_capability)
+                print((_ERROR + 'Invalid compute capability: %s') %
+                      compute_capability)
                 all_valid = False
             else:
                 ver = float(m.group(0))
                 if ver < 3.5:
-                    print((_ERROR + 'We only supports CUDA compute capabilities 3.7 and higher.'
-                        '        Please re-specify the list of compute capabilities excluding version %s.') % ver)
+                    print((
+                        _ERROR +
+                        'We only supports CUDA compute capabilities 3.7 and higher.'
+                        '        Please re-specify the list of compute capabilities excluding version %s.'
+                    ) % ver)
                     all_valid = False
 
         if all_valid:
@@ -886,14 +904,12 @@
     if environ_cp.get('TF_NCCL_VERSION', None):
         cuda_libraries.append('nccl')
 
-    find_cuda_script = os.path.join(
-        _APOLLO_ROOT_DIR,
-        'third_party/gpus/find_cuda_config.py')
-    proc = subprocess.Popen(
-        [environ_cp['PYTHON_BIN_PATH'], find_cuda_script]
-        + cuda_libraries,
-        stdout=subprocess.PIPE,
-        env=environ_cp)
+    find_cuda_script = os.path.join(_APOLLO_ROOT_DIR,
+                                    'third_party/gpus/find_cuda_config.py')
+    proc = subprocess.Popen([environ_cp['PYTHON_BIN_PATH'], find_cuda_script] +
+                            cuda_libraries,
+                            stdout=subprocess.PIPE,
+                            env=environ_cp)
 
     if proc.wait():
         # Errors from find_cuda_config.py were sent to stderr.
@@ -904,21 +920,27 @@
         tuple(line.decode('ascii').rstrip().split(': '))
         for line in proc.stdout)
 
-    print((_INFO + 'Found ' + color.GREEN + 'CUDA %s' + color.NO_COLOR + ' in:') % config['cuda_version'])
+    print(
+        (_INFO + 'Found ' + color.GREEN + 'CUDA %s' + color.NO_COLOR + ' in:')
+        % config['cuda_version'])
     print('       %s' % config['cuda_library_dir'])
     print('       %s' % config['cuda_include_dir'])
 
-    print((_INFO + 'Found ' + color.GREEN + 'cuDNN %s' + color.NO_COLOR + ' in:') % config['cudnn_version'])
+    print(
+        (_INFO + 'Found ' + color.GREEN + 'cuDNN %s' + color.NO_COLOR + ' in:')
+        % config['cudnn_version'])
     print('       %s' % config['cudnn_library_dir'])
     print('       %s' % config['cudnn_include_dir'])
 
     if 'tensorrt_version' in config:
-        print((_INFO + 'Found ' + color.GREEN + 'TensorRT %s' + color.NO_COLOR + ' in:') % config['tensorrt_version'])
+        print((_INFO + 'Found ' + color.GREEN + 'TensorRT %s' +
+               color.NO_COLOR + ' in:') % config['tensorrt_version'])
         print('       %s' % config['tensorrt_library_dir'])
         print('       %s' % config['tensorrt_include_dir'])
 
     if config.get('nccl_version', None):
-        print((_INFO + 'Found ' + color.GREEN + 'NCCL %s' + color.NO_COLOR + ' in:') % config['nccl_version'])
+        print((_INFO + 'Found ' + color.GREEN + 'NCCL %s' + color.NO_COLOR +
+               ' in:') % config['nccl_version'])
         print('       %s' % config['nccl_library_dir'])
         print('       %s' % config['nccl_include_dir'])
 
@@ -929,13 +951,11 @@
 def validate_rocm_config(environ_cp):
     """Run find_rocm_config.py and return r_toolkit_path, or None."""
 
-    find_rocm_script = os.path.join(
-        _APOLLO_ROOT_DIR,
-        'third_party/gpus/find_rocm_config.py')
-    proc = subprocess.Popen(
-        [environ_cp['PYTHON_BIN_PATH'], find_rocm_script],
-        stdout=subprocess.PIPE,
-        env=environ_cp)
+    find_rocm_script = os.path.join(_APOLLO_ROOT_DIR,
+                                    'third_party/gpus/find_rocm_config.py')
+    proc = subprocess.Popen([environ_cp['PYTHON_BIN_PATH'], find_rocm_script],
+                            stdout=subprocess.PIPE,
+                            env=environ_cp)
 
     if proc.wait():
         # Errors from find_rocm_config.py were sent to stderr.
@@ -946,27 +966,35 @@
         tuple(line.decode('ascii').rstrip().split(': '))
         for line in proc.stdout)
 
-    print((_INFO + 'Found ' + color.GREEN + 'ROCm %s' + color.NO_COLOR + ' in:') % config['rocm_version_number'])
+    print(
+        (_INFO + 'Found ' + color.GREEN + 'ROCm %s' + color.NO_COLOR + ' in:')
+        % config['rocm_version_number'])
     print('       %s' % config['rocm_toolkit_path'])
     print('       %s' % config['rocm_header_path'])
 
-    print((_INFO + 'Found ' + color.GREEN + 'HIP %s' + color.NO_COLOR + ' in:') % config['hipruntime_version_number'])
+    print(
+        (_INFO + 'Found ' + color.GREEN + 'HIP %s' + color.NO_COLOR + ' in:') %
+        config['hipruntime_version_number'])
     print('       %s' % config['hipruntime_library_dir'])
     print('       %s' % config['hipruntime_include_dir'])
 
-    print((_INFO + 'Found ' + color.GREEN + 'hipBLAS %s' + color.NO_COLOR + ' in:') % config['hipblas_version_number'])
+    print((_INFO + 'Found ' + color.GREEN + 'hipBLAS %s' + color.NO_COLOR +
+           ' in:') % config['hipblas_version_number'])
     print('       %s' % config['hipblas_library_dir'])
     print('       %s' % config['hipblas_include_dir'])
 
-    print((_INFO + 'Found ' + color.GREEN + 'rocBLAS %s' + color.NO_COLOR + ' in:') % config['rocblas_version_number'])
+    print((_INFO + 'Found ' + color.GREEN + 'rocBLAS %s' + color.NO_COLOR +
+           ' in:') % config['rocblas_version_number'])
     print('       %s' % config['rocblas_library_dir'])
     print('       %s' % config['rocblas_include_dir'])
 
-    print((_INFO + 'Found ' + color.GREEN + 'MIOpen %s' + color.NO_COLOR + ' in:') % config['miopen_version_number'])
+    print((_INFO + 'Found ' + color.GREEN + 'MIOpen %s' + color.NO_COLOR +
+           ' in:') % config['miopen_version_number'])
     print('       %s' % config['miopen_library_dir'])
     print('       %s' % config['miopen_include_dir'])
 
-    print((_INFO + 'Found ' + color.GREEN + 'MIGraphX %s' + color.NO_COLOR + ' in:') % config['migraphx_version_number'])
+    print((_INFO + 'Found ' + color.GREEN + 'MIGraphX %s' + color.NO_COLOR +
+           ' in:') % config['migraphx_version_number'])
     print('       %s' % config['migraphx_library_dir'])
     print('       %s' % config['migraphx_include_dir'])
 
@@ -1019,7 +1047,8 @@
 
 def setup_cuda_family_config_non_interactively(environ_cp):
     if not validate_cuda_config(environ_cp):
-        print(_ERROR + "Cannot validate_cuda_config non-interactively. Aborting ...")
+        print(_ERROR +
+              "Cannot validate_cuda_config non-interactively. Aborting ...")
         sys.exit(1)
 
     cuda_env_names = [
@@ -1052,7 +1081,8 @@
 def setup_rocm_family_config(environ_cp):
     """Setup ROCm/hip/hipblas/rocblas/miopen action env."""
     if not validate_rocm_config(environ_cp):
-        print(_ERROR + "Cannot validate_rocm_config non-interactively. Aborting ...")
+        print(_ERROR +
+              "Cannot validate_rocm_config non-interactively. Aborting ...")
         sys.exit(1)
 
     rocm_env_names = [
@@ -1128,10 +1158,14 @@
         '--output_file',
         type=str,
         default='.apollo.bazelrc',
-        help='Path of the bazelrc file to write to (relative to APOLLO_ROOT_DIR)')
-
-    parser.add_argument('--interactive', type=str2bool, nargs='?',
-                        const=True, default=True,
+        help=
+        'Path of the bazelrc file to write to (relative to APOLLO_ROOT_DIR)')
+
+    parser.add_argument('--interactive',
+                        type=str2bool,
+                        nargs='?',
+                        const=True,
+                        default=True,
                         help='Run this script interactively')
 
     args = parser.parse_args()
