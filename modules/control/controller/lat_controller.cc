--- conflicted
+++ resolved
@@ -466,15 +466,9 @@
   auto closest =
       trajectory_analyzer_.QueryNearestPointByPosition(point.x(), point.y());
 
-<<<<<<< HEAD
-  double point_angle =
-      std::atan2(point.y() - closest.y(), point.x() - closest.x());
-  double point2path_angle = point_angle - closest.theta();
-=======
   double point_angle = std::atan2(point.y() - closest.path_point().y(),
                                   point.x() - closest.path_point().x());
   double point2path_angle = point_angle - closest.path_point().theta();
->>>>>>> 9cef18bc
   if (traj_point != nullptr) {
     *traj_point = closest;
   }
