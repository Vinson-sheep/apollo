load("@rules_cc//cc:defs.bzl", "cc_binary")
load("//tools:cpplint.bzl", "cpplint")

package(default_visibility = ["//visibility:public"])

cc_binary(
<<<<<<< HEAD
    name = "routing_tester",
    srcs = ["routing_tester.cc"],
    deps = [
        "//modules/routing",
    ],
)

cc_binary(
=======
>>>>>>> 98e3729c
    name = "routing_dump",
    srcs = ["routing_dump.cc"],
    deps = [
        "//modules/planning/proto:planning_cc_proto",
        "//modules/routing",
    ],
)

cc_binary(
    name = "routing_cast",
    srcs = ["routing_cast.cc"],
    deps = [
        "//modules/routing",
    ],
)

cpplint()<|MERGE_RESOLUTION|>--- conflicted
+++ resolved
@@ -4,17 +4,6 @@
 package(default_visibility = ["//visibility:public"])
 
 cc_binary(
-<<<<<<< HEAD
-    name = "routing_tester",
-    srcs = ["routing_tester.cc"],
-    deps = [
-        "//modules/routing",
-    ],
-)
-
-cc_binary(
-=======
->>>>>>> 98e3729c
     name = "routing_dump",
     srcs = ["routing_dump.cc"],
     deps = [
