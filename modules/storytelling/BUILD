--- conflicted
+++ resolved
@@ -38,11 +38,7 @@
         ":runtime_data",
     ],
     targets = [
-<<<<<<< HEAD
-        ":libstorytelling.so",
-=======
         ":libstorytelling_component.so",
->>>>>>> 98e3729c
     ],
 )
 
