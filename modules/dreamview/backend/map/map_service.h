/******************************************************************************
 * Copyright 2017 The Apollo Authors. All Rights Reserved.
 *
 * Licensed under the Apache License, Version 2.0 (the "License");
 * you may not use this file except in compliance with the License.
 * You may obtain a copy of the License at
 *
 * http://www.apache.org/licenses/LICENSE-2.0
 *
 * Unless required by applicable law or agreed to in writing, software
 * distributed under the License is distributed on an "AS IS" BASIS,
 * WITHOUT WARRANTIES OR CONDITIONS OF ANY KIND, either express or implied.
 * See the License for the specific language governing permissions and
 * limitations under the License.
 *****************************************************************************/

/**
 * @file
 */

#pragma once

#include <string>
#include <vector>

#include <boost/thread/locks.hpp>
#include <boost/thread/shared_mutex.hpp>

#include "nlohmann/json.hpp"

#include "modules/dreamview/proto/simulation_world.pb.h"

#include "modules/map/pnc_map/pnc_map.h"

/**
 * @namespace apollo::dreamview
 * @brief apollo::dreamview
 */
namespace apollo {
namespace dreamview {

class MapService {
 public:
  explicit MapService(bool use_sim_map = true);

  inline double GetXOffset() const { return x_offset_; }
  inline double GetYOffset() const { return y_offset_; }

  void CollectMapElementIds(const apollo::common::PointENU &point,
                            double raidus, MapElementIds *ids) const;

  bool GetPathsFromRouting(const apollo::routing::RoutingResponse &routing,
                           std::vector<apollo::hdmap::Path> *paths) const;

  // The returned value is of a hdmap::Map proto. This
  // makes it easy to convert to a JSON object and to send to the
  // javascript clients.
  hdmap::Map RetrieveMapElements(const MapElementIds &ids) const;

  bool GetPoseWithRegardToLane(const double x, const double y, double *theta,
                               double *s) const;

  // Get a point on the map to serve as dummy start point of SimControl
  bool GetStartPoint(apollo::common::PointENU *start_point) const;

  /**
   * @brief The function fills out proper routing lane waypoint
   * from the given (x,y) position.
   * @param x position
   * @param y position
   * @param laneWayPoint RoutingRequest's lane waypoint
   * @return True if the lane waypoint is filled successfully.
   */
  bool ConstructLaneWayPoint(const double x, const double y,
                             routing::LaneWaypoint *laneWayPoint) const;

  bool ConstructLaneWayPointWithHeading(
      const double x, const double y, const double heading,
      routing::LaneWaypoint *laneWayPoint) const;

  bool ConstructLaneWayPointWithLaneId(
      const double x, const double y, const std::string id,
      routing::LaneWaypoint *laneWayPoint) const;

  bool CheckRoutingPoint(const double x, const double y) const;

<<<<<<< HEAD
  bool CheckRoutingPointWithHeading(
    const double x, const double y, const double heading) const;
=======
  bool CheckRoutingPointLaneId(const double x, const double y,
                               const std::vector<std::string> idsArr) const;

  bool CheckRoutingPointWithHeading(const double x, const double y,
                                    const double heading) const;
>>>>>>> 98e3729c

  bool CheckRoutingPointLaneType(apollo::hdmap::LaneInfoConstPtr lane) const;

  // Reload map from current FLAGS_map_dir.
  bool ReloadMap(bool force_reload);

  size_t CalculateMapHash(const MapElementIds &ids) const;

 private:
  void UpdateOffsets();
  bool GetNearestLane(const double x, const double y,
                      apollo::hdmap::LaneInfoConstPtr *nearest_lane,
                      double *nearest_s, double *nearest_l) const;

  bool GetNearestLaneWithHeading(const double x, const double y,
                                 apollo::hdmap::LaneInfoConstPtr *nearest_lane,
                                 double *nearest_s, double *nearest_l,
                                 const double heading) const;

  bool CreatePathsFromRouting(const routing::RoutingResponse &routing,
                              std::vector<apollo::hdmap::Path> *paths) const;

  bool AddPathFromPassageRegion(const routing::Passage &passage_region,
                                std::vector<apollo::hdmap::Path> *paths) const;

  static const char kMetaFileName[];

  const bool use_sim_map_;
  const hdmap::HDMap *HDMap() const;
  // A downsampled map for dreamview frontend display.
  const hdmap::HDMap *SimMap() const;
  bool MapReady() const;

  double x_offset_ = 0.0;
  double y_offset_ = 0.0;

  // RW lock to protect map data
  mutable boost::shared_mutex mutex_;
};

}  // namespace dreamview
}  // namespace apollo<|MERGE_RESOLUTION|>--- conflicted
+++ resolved
@@ -84,16 +84,11 @@
 
   bool CheckRoutingPoint(const double x, const double y) const;
 
-<<<<<<< HEAD
-  bool CheckRoutingPointWithHeading(
-    const double x, const double y, const double heading) const;
-=======
   bool CheckRoutingPointLaneId(const double x, const double y,
                                const std::vector<std::string> idsArr) const;
 
   bool CheckRoutingPointWithHeading(const double x, const double y,
                                     const double heading) const;
->>>>>>> 98e3729c
 
   bool CheckRoutingPointLaneType(apollo::hdmap::LaneInfoConstPtr lane) const;
 
